--- conflicted
+++ resolved
@@ -1,11 +1,7 @@
 package queue
 
 import (
-<<<<<<< HEAD
-	"gopkg.in/stomp.v1"
-=======
 	"gopkg.in/stomp.v2/frame"
->>>>>>> c4f971ac
 )
 
 // Interface for queue storage. The intent is that
