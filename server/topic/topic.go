/*
Package topic provides implementations of server-side topics.
*/
package topic

import (
	"container/list"
<<<<<<< HEAD
	"gopkg.in/stomp.v1"
=======

	"gopkg.in/stomp.v2/frame"
>>>>>>> c4f971ac
)

// A Topic is used for broadcasting to subscribed clients.
// In contrast to a queue, when a message is sent to a topic,
// that message is transmitted to all subscribed clients.
type Topic struct {
	destination string
	subs        *list.List
}

// Create a new topic -- called from the topic manager only.
func newTopic(destination string) *Topic {
	return &Topic{
		destination: destination,
		subs:        list.New(),
	}
}

// Subscribe adds a subscription to a topic. Any message sent to the
// topic will be transmitted to the subscription's client until
// unsubscription occurs.
func (t *Topic) Subscribe(sub Subscription) {
	t.subs.PushBack(sub)
}

// Unsubscribe causes a subscription to be removed from the topic.
func (t *Topic) Unsubscribe(sub Subscription) {
	for e := t.subs.Front(); e != nil; e = e.Next() {
		if sub == e.Value.(Subscription) {
			t.subs.Remove(e)
			return
		}
	}
}

// Enqueue send a message to the topic. All subscriptions receive a copy
// of the message.
func (t *Topic) Enqueue(f *frame.Frame) {
	switch t.subs.Len() {
	case 0:
	// no subscription, so do nothing

	case 1:
		// only one subscription, so can send the frame
		// without copying
		sub := t.subs.Front().Value.(Subscription)
		sub.SendTopicFrame(f)

	default:
		// more than one subscription, send clone for
		// all subscriptions except the last, which can
		// have the frame without copying
		for e := t.subs.Front(); e != nil; e = e.Next() {
			sub := e.Value.(Subscription)
			if e.Next() == nil {
				// the last in the list, send the frame
				// without copying
				sub.SendTopicFrame(f)
			} else {
				sub.SendTopicFrame(f.Clone())
			}
		}
	}
}<|MERGE_RESOLUTION|>--- conflicted
+++ resolved
@@ -5,12 +5,8 @@
 
 import (
 	"container/list"
-<<<<<<< HEAD
-	"gopkg.in/stomp.v1"
-=======
 
 	"gopkg.in/stomp.v2/frame"
->>>>>>> c4f971ac
 )
 
 // A Topic is used for broadcasting to subscribed clients.
