package stomp

import (
<<<<<<< HEAD
	"gopkg.in/stomp.v1/frame"
=======
	"gopkg.in/stomp.v2/frame"
>>>>>>> c4f971ac
)

// The AckMode type is an enumeration of the acknowledgement modes for a
// STOMP subscription.
type AckMode int

// String returns the string representation of the AckMode value.
func (a AckMode) String() string {
	switch a {
	case AckAuto:
		return frame.AckAuto
	case AckClient:
		return frame.AckClient
	case AckClientIndividual:
		return frame.AckClientIndividual
	}
	panic("invalid AckMode value")
}

// ShouldAck returns true if this AckMode is an acknowledgement
// mode which requires acknowledgement. Returns true for all values
// except AckAuto, which returns false.
func (a AckMode) ShouldAck() bool {
	switch a {
	case AckAuto:
		return false
	case AckClient, AckClientIndividual:
		return true
	}
	panic("invalid AckMode value")
}

const (
	// No acknowledgement is required, the server assumes that the client
	// received the message.
	AckAuto AckMode = iota

	// Client acknowledges messages. When a client acknowledges a message,
	// any previously received messages are also acknowledged.
	AckClient

	// Client acknowledges message. Each message is acknowledged individually.
	AckClientIndividual
)<|MERGE_RESOLUTION|>--- conflicted
+++ resolved
@@ -1,11 +1,7 @@
 package stomp
 
 import (
-<<<<<<< HEAD
-	"gopkg.in/stomp.v1/frame"
-=======
 	"gopkg.in/stomp.v2/frame"
->>>>>>> c4f971ac
 )
 
 // The AckMode type is an enumeration of the acknowledgement modes for a
